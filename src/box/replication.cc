/*
 * Redistribution and use in source and binary forms, with or
 * without modification, are permitted provided that the following
 * conditions are met:
 *
 * 1. Redistributions of source code must retain the above
 *    copyright notice, this list of conditions and the
 *    following disclaimer.
 *
 * 2. Redistributions in binary form must reproduce the above
 *    copyright notice, this list of conditions and the following
 *    disclaimer in the documentation and/or other materials
 *    provided with the distribution.
 *
 * THIS SOFTWARE IS PROVIDED BY <COPYRIGHT HOLDER> ``AS IS'' AND
 * ANY EXPRESS OR IMPLIED WARRANTIES, INCLUDING, BUT NOT LIMITED
 * TO, THE IMPLIED WARRANTIES OF MERCHANTABILITY AND FITNESS FOR
 * A PARTICULAR PURPOSE ARE DISCLAIMED. IN NO EVENT SHALL
 * <COPYRIGHT HOLDER> OR CONTRIBUTORS BE LIABLE FOR ANY DIRECT,
 * INDIRECT, INCIDENTAL, SPECIAL, EXEMPLARY, OR CONSEQUENTIAL
 * DAMAGES (INCLUDING, BUT NOT LIMITED TO, PROCUREMENT OF
 * SUBSTITUTE GOODS OR SERVICES; LOSS OF USE, DATA, OR PROFITS; OR
 * BUSINESS INTERRUPTION) HOWEVER CAUSED AND ON ANY THEORY OF
 * LIABILITY, WHETHER IN CONTRACT, STRICT LIABILITY, OR TORT
 * (INCLUDING NEGLIGENCE OR OTHERWISE) ARISING IN ANY WAY OUT OF
 * THE USE OF THIS SOFTWARE, EVEN IF ADVISED OF THE POSSIBILITY OF
 * SUCH DAMAGE.
 */
#include "replication.h"
#include <say.h>
#include <fiber.h>
#include <stddef.h>

#include <stddef.h>
#include <sys/types.h>
#include <sys/socket.h>
#include <sys/wait.h>
#include <sys/uio.h>
#include <netinet/in.h>
#include <arpa/inet.h>
#include <limits.h>
#include <fcntl.h>

#include "fiber.h"
#include "recovery.h"
#include "log_io.h"
#include "evio.h"
#include "iproto_constants.h"
#include "msgpuck/msgpuck.h"
#include "box/cluster.h"
#include "box/schema.h"
#include "box/vclock.h"

/** Replication topology
 * ----------------------
 *
 * Tarantool replication consists of 3 interacting processes:
 * master, spawner and replication relay.
 *
 * The spawner is created at server start, and master communicates
 * with the spawner using a socketpair(2). Replication relays are
 * created by the spawner and handle one client connection each.
 *
 * The master process binds to the primary port and accepts
 * incoming connections. This is done in the master to be able to
 * correctly handle authentication of replication clients.
 *
 * Once a client socket is accepted, it is sent to the spawner
 * process, through the master's end of the socket pair.
 *
 * The spawner listens on the receiving end of the socket pair and
 * for every received socket creates a replication relay, which is
 * then responsible for sending write ahead logs to the replica.
 *
 * Upon shutdown, the master closes its end of the socket pair.
 * The spawner then reads EOF from its end, terminates all
 * children and exits.
 */
static int master_to_spawner_socket;
static char cfg_wal_dir[PATH_MAX];
static char cfg_snap_dir[PATH_MAX];


/**
 * State of a replica. We only need one global instance
 * since we fork() for every replica.
 */
struct relay_data {
	/** Replica connection */
	int sock;
	/* Request type - SUBSCRIBE or JOIN */
	uint32_t type;
	/* Request sync */
	uint64_t sync;
	/* Only used in SUBSCRIBE request */
	uint32_t server_id;
	struct vclock vclock;
} relay;

/** Send a file descriptor to replication relay spawner.
 *
 * Invoked when spawner's end of the socketpair becomes ready.
 */
static void
replication_send_socket(ev_loop *loop, ev_io *watcher, int /* events */);

/** Replication spawner process */
static struct spawner {
	/** reading end of the socket pair with the master */
	int sock;
	/** non-zero if got a terminating signal */
	sig_atomic_t killed;
	/** child process count */
	sig_atomic_t child_count;
} spawner;

/** Initialize spawner process.
 *
 * @param sock the socket between the main process and the spawner.
 */
static void
spawner_init(int sock);

/** Spawner main loop. */
static void
spawner_main_loop();

/** Shutdown spawner and all its children. */
static void
spawner_shutdown();

/** Handle SIGINT, SIGTERM, SIGHUP. */
static void
spawner_signal_handler(int signal);

/** Handle SIGCHLD: collect status of a terminated child.  */
static void
spawner_sigchld_handler(int signal __attribute__((unused)));

/** Create a replication relay.
 *
 * @return 0 on success, -1 on error
 */
static int
spawner_create_replication_relay();

/** Shut down all relays when shutting down the spawner. */
static void
spawner_shutdown_children();

/** Initialize replication relay process. */
static void
replication_relay_loop();

/*
 * ------------------------------------------------------------------------
 * replication module
 * ------------------------------------------------------------------------
 */

/** Pre-fork replication spawner process. */
void
replication_prefork(const char *snap_dir, const char *wal_dir)
{
	snprintf(cfg_snap_dir, sizeof(cfg_snap_dir), "%s", snap_dir);
	snprintf(cfg_wal_dir, sizeof(cfg_wal_dir), "%s", wal_dir);
	int sockpair[2];
	/*
	 * Create UNIX sockets to communicate between the main and
	 * spawner processes.
         */
	if (socketpair(PF_LOCAL, SOCK_STREAM, 0, sockpair) != 0)
		panic_syserror("socketpair");

	/* create spawner */
	pid_t pid = fork();
	if (pid == -1)
		panic_syserror("fork");

	if (pid != 0) {
		/* parent process: tarantool */
		close(sockpair[1]);
		master_to_spawner_socket = sockpair[0];
		sio_setfl(master_to_spawner_socket, O_NONBLOCK, 1);
	} else {
		ev_loop_fork(loop());
		ev_run(loop(), EVRUN_NOWAIT);
		/* child process: spawner */
		close(sockpair[0]);
		/*
		 * Move to an own process group, to not receive
		 * signals from the controlling tty.
		 */
		setpgid(0, 0);
		spawner_init(sockpair[1]);
	}
}

/*-----------------------------------------------------------------------------*/
/* replication accept/sender fibers                                            */
/*-----------------------------------------------------------------------------*/

/** State of a replication request - master process. */
struct replication_request {
	struct ev_io io;
	int fd;
	struct relay_data data;
};

/** Replication acceptor fiber handler. */
void
replication_join(int fd, struct iproto_header *header)
{
	assert(header->type == IPROTO_JOIN);
	if (header->bodycnt == 0)
		tnt_raise(ClientError, ER_INVALID_MSGPACK, "JOIN body");

	const char *data = (const char *) header->body[0].iov_base;
	const char *end = data + header->body[0].iov_len;
	const char *d = data;
	if (mp_check(&d, end) != 0 || mp_typeof(*data) != MP_MAP)
		tnt_raise(ClientError, ER_INVALID_MSGPACK, "JOIN body");

	struct tt_uuid node_uuid = uuid_nil;
	d = data;
	uint32_t map_size = mp_decode_map(&d);
	for (uint32_t i = 0; i < map_size; i++) {
		if (mp_typeof(*d) != MP_UINT) {
			mp_next(&d); /* key */
			mp_next(&d); /* value */
			continue;
		}
		uint8_t key = mp_decode_uint(&d);
		if (key == IPROTO_SERVER_UUID) {
			iproto_decode_uuid(&d, &node_uuid);
		} else {
			mp_next(&d); /* value */
		}
	}
	/* Notify box about new cluster node */
	recovery_state->join_handler(&node_uuid);

	struct replication_request *request = (struct replication_request *)
			malloc(sizeof(*request));
	if (request == NULL) {
		tnt_raise(ClientError, ER_MEMORY_ISSUE, sizeof(*request),
			  "iproto", "JOIN");
	}
	request->fd = fd;
	request->io.data = request;
	request->data.type = header->type;
	request->data.sync = header->sync;

	ev_io_init(&request->io, replication_send_socket,
		   master_to_spawner_socket, EV_WRITE);
	ev_io_start(loop(), &request->io);
}

/** Replication acceptor fiber handler. */
void
replication_subscribe(int fd, struct iproto_header *packet)
{
	if (packet->bodycnt == 0)
		tnt_raise(ClientError, ER_INVALID_MSGPACK, "subscribe body");
	assert(packet->bodycnt == 1);
	const char *data = (const char *) packet->body[0].iov_base;
	const char *end = data + packet->body[0].iov_len;
	const char *d = data;
	if (mp_check(&d, end) != 0 || mp_typeof(*data) != MP_MAP)
		tnt_raise(ClientError, ER_INVALID_MSGPACK, "subscribe body");
	struct tt_uuid uu = uuid_nil, node_uuid = uuid_nil;

	const char *lsnmap = NULL;
	d = data;
	uint32_t map_size = mp_decode_map(&d);
	for (uint32_t i = 0; i < map_size; i++) {
		if (mp_typeof(*d) != MP_UINT) {
			mp_next(&d); /* key */
			mp_next(&d); /* value */
			continue;
		}
		uint8_t key = mp_decode_uint(&d);
		switch (key) {
		case IPROTO_CLUSTER_UUID:
			iproto_decode_uuid(&d, &uu);
			break;
		case IPROTO_SERVER_UUID:
			iproto_decode_uuid(&d, &node_uuid);
			break;
		case IPROTO_VCLOCK:
			if (mp_typeof(*d) != MP_MAP) {
				tnt_raise(ClientError, ER_INVALID_MSGPACK,
					  "invalid VCLOCK");
			}
			lsnmap = d;
			mp_next(&d);
			break;
		default:
			mp_next(&d); /* value */
		}
	}

	/**
	 * Check that the given UUID matches the UUID of the
	 * cluster this node belongs to. Used to handshake
	 * replica connect, and refuse a connection from a replica
	 * which belongs to a different cluster.
	 */
	if (tt_uuid_cmp(&uu, &cluster_id) != 0) {
		tnt_raise(ClientError, ER_CLUSTER_ID_MISMATCH,
			  tt_uuid_str(&uu), tt_uuid_str(&cluster_id));
	}

	/* Check Node-UUID */
	uint32_t server_id;
	server_id = schema_find_id(SC_CLUSTER_ID, 1,
				   tt_uuid_str(&node_uuid), UUID_STR_LEN);
	if (server_id == SC_ID_NIL) {
		tnt_raise(ClientError, ER_UNKNOWN_SERVER,
			  tt_uuid_str(&node_uuid));
	}
	if (lsnmap == NULL)
		tnt_raise(ClientError, ER_INVALID_MSGPACK, "VCLOCK");
	/* Check & save LSNMAP */
	d = lsnmap;
	uint32_t lsnmap_size = mp_decode_map(&d);
	struct replication_request *request = (struct replication_request *)
		calloc(1, sizeof(*request));

	if (request == NULL) {
		tnt_raise(ClientError, ER_MEMORY_ISSUE, sizeof(*request),
			  "iproto", "SUBSCRIBE");
	}
	vclock_create(&request->data.vclock);

	for (uint32_t i = 0; i < lsnmap_size; i++) {
		if (mp_typeof(*d) != MP_UINT) {
		map_error:
			free(request);
			tnt_raise(ClientError, ER_INVALID_MSGPACK, "VCLOCK");
		}
		uint32_t id = mp_decode_uint(&d);
		if (mp_typeof(*d) != MP_UINT)
			goto map_error;
		int64_t lsn = (int64_t) mp_decode_uint(&d);
		vclock_follow(&request->data.vclock, id, lsn);
	}

	request->fd = fd;
	request->io.data = request;
	request->data.type = packet->type;
	request->data.sync = packet->sync;
	request->data.server_id = server_id;

	ev_io_init(&request->io, replication_send_socket,
		   master_to_spawner_socket, EV_WRITE);
	ev_io_start(loop(), &request->io);
}


/** Send a file descriptor to the spawner. */
static void
replication_send_socket(ev_loop *loop, ev_io *watcher, int /* events */)
{
	struct replication_request *request =
		(struct replication_request *) watcher->data;
	struct msghdr msg;
	struct iovec iov[2];
	char control_buf[CMSG_SPACE(sizeof(int))];
	memset(control_buf, 0, sizeof(control_buf)); /* valgrind */
	struct cmsghdr *control_message = NULL;

	size_t len = sizeof(request->data);
	iov[0].iov_base = &len;
	iov[0].iov_len = sizeof(len);
	iov[1].iov_base = &request->data;
	iov[1].iov_len = len;

	memset(&msg, 0, sizeof(msg));

	msg.msg_name = NULL;
	msg.msg_namelen = 0;
	msg.msg_iov = iov;
	msg.msg_iovlen = nelem(iov);
	msg.msg_control = control_buf;
	msg.msg_controllen = sizeof(control_buf);

	control_message = CMSG_FIRSTHDR(&msg);
	control_message->cmsg_len = CMSG_LEN(sizeof(int));
	control_message->cmsg_level = SOL_SOCKET;
	control_message->cmsg_type = SCM_RIGHTS;
	*((int *) CMSG_DATA(control_message)) = request->fd;

	/* Send the client socket to the spawner. */
	if (sendmsg(master_to_spawner_socket, &msg, 0) < 0)
		say_syserror("sendmsg");

	ev_io_stop(loop, watcher);
	/* Close client socket in the main process. */
	close(request->fd);
	free(request);
}


/*--------------------------------------------------------------------------*
 * spawner process                                                          *
 * -------------------------------------------------------------------------*/

/** Initialize the spawner. */

static void
spawner_init(int sock)
{
	struct sigaction sa;

	title("spawner", NULL);
	fiber_set_name(fiber(), status);

	/* init replicator process context */
	spawner.sock = sock;

	/* init signals */
	memset(&sa, 0, sizeof(sa));
	sigemptyset(&sa.sa_mask);

	/*
	 * The spawner normally does not receive any signals,
	 * except when sent by a system administrator.
	 * When the master process terminates, it closes its end
	 * of the socket pair and this signals to the spawner that
	 * it's time to die as well. But before exiting, the
	 * spawner must kill and collect all active replication
	 * relays. This is why we need to change the default
	 * signal action here.
	 */
	sa.sa_handler = spawner_signal_handler;

	if (sigaction(SIGHUP, &sa, NULL) == -1 ||
	    sigaction(SIGINT, &sa, NULL) == -1 ||
	    sigaction(SIGTERM, &sa, NULL) == -1)
		say_syserror("sigaction");

	sa.sa_handler = spawner_sigchld_handler;

	if (sigaction(SIGCHLD, &sa, NULL) == -1)
		say_syserror("sigaction");

	sa.sa_handler = SIG_IGN;
	/*
	 * Ignore SIGUSR1, SIGUSR1 is used to make snapshots,
	 * and if someone wrote a faulty regexp for `ps' and
	 * fed it to `kill' the replication shouldn't die.
	 * Ignore SIGUSR2 as well, since one can be pretty
	 * inventive in ways of shooting oneself in the foot.
	 * Ignore SIGPIPE, otherwise we may receive SIGPIPE
	 * when trying to write to the log.
	 */
	if (sigaction(SIGUSR1, &sa, NULL) == -1 ||
	    sigaction(SIGUSR2, &sa, NULL) == -1 ||
	    sigaction(SIGPIPE, &sa, NULL) == -1) {

		say_syserror("sigaction");
	}

	say_crit("initialized");
	spawner_main_loop();
}

static int
spawner_unpack_cmsg(struct msghdr *msg)
{
	struct cmsghdr *control_message;
	for (control_message = CMSG_FIRSTHDR(msg);
	     control_message != NULL;
	     control_message = CMSG_NXTHDR(msg, control_message))
		if ((control_message->cmsg_level == SOL_SOCKET) &&
		    (control_message->cmsg_type == SCM_RIGHTS))
			return *((int *) CMSG_DATA(control_message));
	assert(false);
	return -1;
}

/** Replication spawner process main loop. */
static void
spawner_main_loop()
{
	struct msghdr msg;
	struct iovec iov;
	char control_buf[CMSG_SPACE(sizeof(int))];

	size_t len;
	iov.iov_base = &len;
	iov.iov_len = sizeof(len);

	msg.msg_name = NULL;
	msg.msg_namelen = 0;
	msg.msg_iov = &iov;
	msg.msg_iovlen = 1;
	msg.msg_control = control_buf;
	msg.msg_controllen = sizeof(control_buf);

	while (!spawner.killed) {
		ssize_t msglen = recvmsg(spawner.sock, &msg, 0);
		if (msglen == 0) { /* orderly master shutdown */
			say_info("Exiting: master shutdown");
			break;
		} else if (msglen == -1) {
			if (errno == EINTR)
				continue;
			say_syserror("recvmsg");
			/* continue, the error may be temporary */
			break;
		}

		int sock = spawner_unpack_cmsg(&msg);
		msglen = read(spawner.sock, &relay, len);
		relay.sock = sock;
		if (msglen == 0) { /* orderly master shutdown */
			say_info("Exiting: master shutdown");
			break;
		} else if (msglen == -1) {
			if (errno == EINTR)
				continue;
			say_syserror("recvmsg");
			/* continue, the error may be temporary */
			break;
		}
		spawner_create_replication_relay();
	}
	spawner_shutdown();
}

/** Replication spawner shutdown. */
static void
spawner_shutdown()
{
	/*
	 * There is no need to ever use signals with the spawner
	 * process. If someone did send spawner a signal by
	 * mistake, at least make a squeak in the error log before
	 * dying.
	 */
	if (spawner.killed)
		say_info("Terminated by signal %d", (int) spawner.killed);

	/* close socket */
	close(spawner.sock);

	/* kill all children */
	spawner_shutdown_children();

	exit(EXIT_SUCCESS);
}

/** Replication spawner signal handler for terminating signals. */
static void spawner_signal_handler(int signal)
{
	spawner.killed = signal;
}

/** Wait for a terminated child. */
static void
spawner_sigchld_handler(int signo __attribute__((unused)))
{
	static const char waitpid_failed[] = "spawner: waitpid() failed\n";
	do {
		int exit_status;
		pid_t pid = waitpid(-1, &exit_status, WNOHANG);
		switch (pid) {
		case -1:
			if (errno != ECHILD) {
				int r = write(STDERR_FILENO, waitpid_failed,
					      sizeof(waitpid_failed) - 1);
				(void) r; /* -Wunused-result warning suppression */
			}
			return;
		case 0: /* no more changes in children status */
			return;
		default:
			spawner.child_count--;
		}
	} while (spawner.child_count > 0);
}

/** Create replication client handler process. */
static int
spawner_create_replication_relay()
{
	pid_t pid = fork();

	if (pid < 0) {
		say_syserror("fork");
		return -1;
	}

	if (pid == 0) {
		ev_loop_fork(loop());
		ev_run(loop(), EVRUN_NOWAIT);
		close(spawner.sock);
		replication_relay_loop();
	} else {
		spawner.child_count++;
		close(relay.sock);
		say_info("created a replication relay: pid = %d", (int) pid);
	}

	return 0;
}

/** Replicator spawner shutdown: kill and wait for children. */
static void
spawner_shutdown_children()
{
	int kill_signo = SIGTERM, signo;
	sigset_t mask, orig_mask, alarm_mask;

retry:
	sigemptyset(&mask);
	sigaddset(&mask, SIGCHLD);
	sigaddset(&mask, SIGALRM);
	/*
	 * We're going to kill the entire process group, which
	 * we're part of. Handle the signal sent to ourselves.
	 */
	sigaddset(&mask, kill_signo);

	if (spawner.child_count == 0)
		return;

	/* Block SIGCHLD and SIGALRM to avoid races. */
	if (sigprocmask(SIG_BLOCK, &mask, &orig_mask)) {
		say_syserror("sigprocmask");
		return;
	}

	/* We'll wait for children no longer than 5 sec.  */
	alarm(5);

	say_info("sending signal %d to %d children", kill_signo,
		 (int) spawner.child_count);

	kill(0, kill_signo);

	say_info("waiting for children for up to 5 seconds");

	while (spawner.child_count > 0) {
		sigwait(&mask, &signo);
		if (signo == SIGALRM) {         /* timed out */
			break;
		}
		else if (signo != kill_signo) {
			assert(signo == SIGCHLD);
			spawner_sigchld_handler(signo);
		}
	}

	/* Reset the alarm. */
	alarm(0);

	/* Clear possibly pending SIGALRM. */
	sigpending(&alarm_mask);
	if (sigismember(&alarm_mask, SIGALRM)) {
		sigemptyset(&alarm_mask);
		sigaddset(&alarm_mask, SIGALRM);
		sigwait(&alarm_mask, &signo);
	}

	/* Restore the old mask. */
	if (sigprocmask(SIG_SETMASK, &orig_mask, NULL)) {
		say_syserror("sigprocmask");
		return;
	}

	if (kill_signo == SIGTERM) {
		kill_signo = SIGKILL;
		goto retry;
	}
}

/** A libev callback invoked when a relay client socket is ready
 * for read. This currently only happens when the client closes
 * its socket, and we get an EOF.
 */
static void
replication_relay_recv(ev_loop * /* loop */, struct ev_io *w, int __attribute__((unused)) revents)
{
	int replica_sock = (int) (intptr_t) w->data;
	uint8_t data;

	int rc = recv(replica_sock, &data, sizeof(data), 0);

	if (rc == 0 || (rc < 0 && errno == ECONNRESET)) {
		say_info("the client has closed its replication socket, exiting");
		exit(EXIT_SUCCESS);
	}
	if (rc < 0)
		say_syserror("recv");

	exit(EXIT_FAILURE);
}

/** Send a single row to the client. */
static void
replication_relay_send_row(void * /* param */, struct iproto_header *packet)
{
	struct recovery_state *r = recovery_state;

	/* Don't duplicate data */
	if (packet->server_id == 0 || packet->server_id != r->server_id)  {
		packet->sync = relay.sync;
		struct iovec iov[IPROTO_ROW_IOVMAX];
		int iovcnt = iproto_row_encode(packet, iov);
		sio_writev_all(relay.sock, iov, iovcnt);
	}

	if (iproto_request_is_dml(packet->type)) {
		/*
		 * Update local vclock. During normal operation wal_write()
		 * updates local vclock. In relay mode we have to update
		 * it here.
		 */
		vclock_follow(&r->vclock, packet->server_id, packet->lsn);
	}
}

static void
replication_relay_join(struct recovery_state *r)
{
	FDGuard guard_replica(relay.sock);

	/* Send snapshot */
	recover_snap(r);

	/* Send response to JOIN command = end of stream */
	struct iproto_header packet;
	memset(&packet, 0, sizeof(packet));
	packet.type = IPROTO_JOIN;
	packet.sync = relay.sync;

	struct iovec iov[IPROTO_ROW_IOVMAX];
	int iovcnt = iproto_row_encode(&packet, iov);
	sio_writev_all(relay.sock, iov, iovcnt);

	say_info("snapshot sent");
	/* relay.sock closed by guard */
}

static void
replication_relay_subscribe(struct recovery_state *r)
{
	/* Set LSNs */
	vclock_copy(&r->vclock, &relay.vclock);
	/* Set server_id */
	r->server_id = relay.server_id;

	recovery_follow_local(r, 0.1);
	ev_run(loop(), 0);

	say_crit("exiting the relay loop");
}

/** The main loop of replication client service process. */
static void
replication_relay_loop()
{
	struct sigaction sa;

	/* Set process title and fiber name.
	 * Even though we use only the main fiber, the logger
	 * uses the current fiber name.
	 */
	struct sockaddr_storage peer;
	socklen_t addrlen = sizeof(peer);
<<<<<<< HEAD
	getpeername(relay.sock, ((struct sockaddr*)&peer), &addrlen);
	title("relay", "%s", sio_strfaddr((struct sockaddr *)&peer));
=======
	getpeername(replica.sock, ((struct sockaddr*)&peer), &addrlen);
	title("relay", "%s", sio_strfaddr((struct sockaddr *)&peer, addrlen));
>>>>>>> 5da0b603
	fiber_set_name(fiber(), status);

	/* init signals */
	memset(&sa, 0, sizeof(sa));
	sigemptyset(&sa.sa_mask);

	/* Reset all signals to their defaults. */
	sa.sa_handler = SIG_DFL;
	if (sigaction(SIGCHLD, &sa, NULL) == -1 ||
	    sigaction(SIGHUP, &sa, NULL) == -1 ||
	    sigaction(SIGINT, &sa, NULL) == -1 ||
	    sigaction(SIGTERM, &sa, NULL) == -1)
		say_syserror("sigaction");

	/*
	 * Ignore SIGPIPE, we already handle EPIPE.
	 * Ignore SIGUSR1, SIGUSR1 is used to make snapshots,
	 * and if someone wrote a faulty regexp for `ps' and
	 * fed it to `kill' the replication shouldn't die.
	 * Ignore SIGUSR2 as well, since one can be pretty
	 * inventive in ways of shooting oneself in the foot.
	 */
	sa.sa_handler = SIG_IGN;
	if (sigaction(SIGPIPE, &sa, NULL) == -1 ||
	    sigaction(SIGUSR1, &sa, NULL) == -1 ||
	    sigaction(SIGUSR2, &sa, NULL) == -1) {

		say_syserror("sigaction");
	}

	/*
	 * Init a read event: when replica closes its end
	 * of the socket, we can read EOF and shutdown the
	 * relay.
	 */
	struct ev_io sock_read_ev;
	sock_read_ev.data = (void *)(intptr_t) relay.sock;
	ev_io_init(&sock_read_ev, replication_relay_recv,
		   relay.sock, EV_READ);
	ev_io_start(loop(), &sock_read_ev);

	/* Initialize the recovery process */
	recovery_init(cfg_snap_dir, cfg_wal_dir,
		      replication_relay_send_row,
		      NULL, NULL, NULL, INT32_MAX);
	recovery_state->relay = true; /* recovery used in relay mode */

	try {
		switch (relay.type) {
		case IPROTO_JOIN:
			replication_relay_join(recovery_state);
			break;
		case IPROTO_SUBSCRIBE:
			replication_relay_subscribe(recovery_state);
			break;
		default:
			assert(false);
		}
	} catch (Exception *e) {
		say_error("relay error: %s", e->errmsg());
		exit(EXIT_FAILURE);
	}
	exit(EXIT_SUCCESS);
}<|MERGE_RESOLUTION|>--- conflicted
+++ resolved
@@ -771,13 +771,8 @@
 	 */
 	struct sockaddr_storage peer;
 	socklen_t addrlen = sizeof(peer);
-<<<<<<< HEAD
 	getpeername(relay.sock, ((struct sockaddr*)&peer), &addrlen);
-	title("relay", "%s", sio_strfaddr((struct sockaddr *)&peer));
-=======
-	getpeername(replica.sock, ((struct sockaddr*)&peer), &addrlen);
 	title("relay", "%s", sio_strfaddr((struct sockaddr *)&peer, addrlen));
->>>>>>> 5da0b603
 	fiber_set_name(fiber(), status);
 
 	/* init signals */
