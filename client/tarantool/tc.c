--- conflicted
+++ resolved
@@ -171,11 +171,8 @@
 		break;
 	case TC_OPT_INTERACTIVE:
 		tc_connect_admin();
-<<<<<<< HEAD
+		tc_connect();
 		tc_cli_motd();
-=======
-		tc_connect();
->>>>>>> f2a41d1f
 		rc = tc_cli();
 		break;
 	}
