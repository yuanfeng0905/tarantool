--- conflicted
+++ resolved
@@ -1,10 +1,19 @@
-json = require('json')
----
-...
-pickle = require('pickle')
----
-...
-socket = require('socket')
+json = require 'json'
+---
+...
+pickle = require 'pickle'
+---
+...
+socket = require 'socket'
+---
+...
+fiber = require 'fiber'
+---
+...
+msgpack = require 'msgpack'
+---
+...
+log = require 'log'
 ---
 ...
 type(socket)
@@ -34,11 +43,14 @@
 ---
 - nil
 ...
+primary_port = string.gsub(box.cfg.primary_port, '^.*:', '')
+---
+...
 s:nonblock(false)
 ---
 - false
 ...
-s:sysconnect('127.0.0.1', string.gsub(box.cfg.primary_port, '^.*:', ''))
+s:sysconnect('127.0.0.1', primary_port)
 ---
 - true
 ...
@@ -94,9 +106,26 @@
 ---
 - RW
 ...
-s:syswrite(pickle.pack('iii', 65280, 0, 12334))
----
-- 12
+handshake = s:sysread(128)
+---
+...
+string.len(handshake)
+---
+- 128
+...
+string.sub(handshake, 1, 9)
+---
+- Tarantool
+...
+ping = msgpack.encode({ [0] = 64, [1] = 0 }) .. msgpack.encode({})
+---
+...
+ping = msgpack.encode(string.len(ping)) .. ping
+---
+...
+s:syswrite(ping)
+---
+- 7
 ...
 s:readable(1)
 ---
@@ -106,126 +135,124 @@
 ---
 - RW
 ...
-pickle.unpack('iii', s:sysread(4096))
----
-- error: 'pickle.unpack(''iii''): too many bytes: unpacked 12, total 128'
-...
-s:syswrite(pickle.pack('iii', 65280, 0, 12335))
----
-- 12
-...
-s:readable(1)
----
-- true
-...
-string.len(s:sysread(4096))
+pong = s:sysread(4096)
+---
+...
+string.len(pong)
+---
+- 22
+...
+msgpack.decode(pong)
+---
+- 17
+- 6
+...
+msgpack.decode(pong, 6)
+---
+- 0: 0
+  1: 0
+- 23
+...
+s:close()
+---
+- true
+...
+s = socket('PF_INET', 'SOCK_STREAM', 'tcp')
+---
+...
+s:setsockopt('SOL_SOCKET', 'SO_REUSEADDR', true)
+---
+- true
+...
+s:error()
+---
+- null
+...
+s:bind('127.0.0.1', 3457)
+---
+- true
+...
+s:error()
+---
+- null
+...
+s:listen(128)
+---
+- true
+...
+sevres = {}
+---
+...
+type(require('fiber').wrap(function() s:readable() do local sc = s:accept() table.insert(sevres, sc) sc:syswrite('ok') sc:close() end end))
+---
+- userdata
+...
+#sevres
 ---
 - 0
 ...
-s:close()
----
-- true
-...
-s = socket('PF_INET', 'SOCK_STREAM', 'tcp')
----
-...
-s:setsockopt('SOL_SOCKET', 'SO_REUSEADDR', true)
----
-- true
+sc = socket('PF_INET', 'SOCK_STREAM', 'tcp')
+---
+...
+sc:nonblock(false)
+---
+- false
+...
+sc:sysconnect('127.0.0.1', 3457)
+---
+- true
+...
+sc:nonblock(true)
+---
+- true
+...
+sc:readable(.5)
+---
+- true
+...
+sc:sysread(4096)
+---
+- ok
+...
+string.match(tostring(sc), ', peer') ~= nil
+---
+- true
+...
+#sevres
+---
+- 1
+...
+sevres[1].host
+---
+- null
+...
+s:setsockopt('SOL_SOCKET', 'SO_BROADCAST', false)
+---
+- true
+...
+s:getsockopt('SOL_SOCKET', 'SO_TYPE')
+---
+- 1
 ...
 s:error()
 ---
 - null
 ...
-s:bind('127.0.0.1', 3457)
----
-- true
-...
-s:error()
----
-- null
-...
-s:listen(128)
----
-- true
-...
-sevres = {}
----
-...
-type(require('fiber').wrap(function() s:readable() do local sc = s:accept() table.insert(sevres, sc) sc:syswrite('ok') sc:close() end end))
----
-- userdata
-...
-#sevres
+s:setsockopt('SOL_SOCKET', 'SO_BSDCOMPAT', false)
+---
+- true
+...
+s:setsockopt('SOL_SOCKET', 'SO_DEBUG', false)
+---
+- true
+...
+s:getsockopt('SOL_SOCKET', 'SO_DEBUG')
 ---
 - 0
 ...
-sc = socket('PF_INET', 'SOCK_STREAM', 'tcp')
----
-...
-sc:nonblock(false)
----
-- false
-...
-sc:sysconnect('127.0.0.1', 3457)
----
-- true
-...
-sc:nonblock(true)
----
-- true
-...
-sc:readable(.5)
----
-- true
-...
-sc:sysread(4096)
----
-- ok
-...
-string.match(tostring(sc), ', peer') ~= nil
----
-- true
-...
-#sevres
----
-- 1
-...
-sevres[1].host
----
-- null
-...
-s:setsockopt('SOL_SOCKET', 'SO_BROADCAST', false)
----
-- true
-...
-s:getsockopt('SOL_SOCKET', 'SO_TYPE')
----
-- 1
-...
-s:error()
----
-- null
-...
-s:setsockopt('SOL_SOCKET', 'SO_BSDCOMPAT', false)
----
-- true
-...
-s:setsockopt('SOL_SOCKET', 'SO_DEBUG', false)
----
-<<<<<<< HEAD
-- true
-=======
-error: '[string "-- bsdsocket.lua (internal file)..."]:327: Socket option SO_ACCEPTCONN is read only'
->>>>>>> 6c25464a
-...
-s:getsockopt('SOL_SOCKET', 'SO_DEBUG')
----
-- 0
-...
 s:setsockopt('SOL_SOCKET', 'SO_ACCEPTCONN', 1)
 ---
-- error: '[string "-- bsdsocket.lua (internal file)..."]:311: Socket option SO_ACCEPTCONN
+- error: '[string "-- bsdsocket.lua (internal file)..."]:331: Socket option SO_ACCEPTCONN
     is read only'
 ...
 s:getsockopt('SOL_SOCKET', 'SO_RCVBUF') > 32
@@ -650,7 +677,17 @@
 ---
 - true
 ...
-local d, from = s:recvfrom(4096) print(' - ', from.port > 0) from.port = 'Random port' return json.encode{d, from}
+d, from = s:recvfrom(4096)
+---
+...
+from.port > 0
+---
+- true
+...
+from.port = 'Random port'
+---
+...
+json.encode{d, from}
 ---
 - '["Hello, world, 2",{"host":"127.0.0.1","family":"AF_INET","port":"Random port"}]'
 ...
@@ -765,50 +802,25 @@
 ---
 - true
 ...
-socket.tcp_connect('mail.ru', 80, 0.00000000001)
----
-<<<<<<< HEAD
-- null
-=======
- - nil
-...
-lua s = box.socket.tcp_connect('127.0.0.1', box.cfg.primary_port)
----
-...
-lua sa = { fh = 512 } setmetatable(sa, getmetatable(s))
----
-...
-lua tostring(sa)
----
- - fd 512
-...
-lua sa:readable(0)
----
- - true
-...
-lua sa:writable(0)
----
- - true
-...
-lua ch = box.ipc.channel()
----
-...
-lua f = box.fiber.wrap(function() s:read(12) ch:put(true) end)
----
-...
-lua box.fiber.sleep(.1)
----
-...
-lua s:close()
----
- - true
-...
-lua ch:get(1)
----
- - true
-...
-lua s:error()
----
- - Connection timed out
->>>>>>> 6c25464a
-...+socket.tcp_connect('127.0.0.1', 80, 0.00000000001)
+---
+- null
+...
+-- close
+s = socket.tcp_connect('127.0.0.1', primary_port)
+---
+...
+string.sub(s:read(128), 1, 9)
+---
+- Tarantool
+...
+-- sa = { fh = 512 } setmetatable(sa, getmetatable(s))
+-- tostring(sa)
+-- sa:readable(0)
+-- sa:writable(0)
+-- ch = fiber.channel()
+-- f = fiber.wrap(function() s:read(12) ch:put(true) end)
+-- fiber.sleep(.1)
+-- s:close()
+-- ch:get(1)
+-- s:error()